import numpy as np


def test_nonperiodic_autocorrelation():
    '''
    test nonperiodic autocorrelation for spatial statistics
    '''
    from pymks import DiscreteIndicatorBasis
    from pymks.stats import autocorrelate
    X = np.array([[[1, 0, 1, 1],
                   [1, 0, 1, 1],
                   [0, 0, 0, 0],
                   [0, 0, 0, 0],
                   [0, 0, 0, 0]]])
    basis = DiscreteIndicatorBasis(n_states=2)
    X_auto = autocorrelate(X, basis)

    X_result = np.array([[[0,       0,       0,       0],
                          [1. / 8, 1. / 12, 3. / 16, 1. / 12],
                          [0.2, 2. / 15,     0.3, 2. / 15],
                          [1. / 8, 1. / 12, 3. / 16, 1. / 12],
                          [0,       0,       0,       0]]])

    assert(np.allclose(X_result, X_auto[..., 1]))


def test_periodic_autocorrelation():
    '''
    test periodic autocorrelation for spatial statistics
    '''
    from pymks import DiscreteIndicatorBasis
    from pymks.stats import autocorrelate
    X = np.array([[[1, 0, 1, 1],
                   [1, 0, 1, 1],
                   [0, 0, 0, 0],
                   [0, 0, 0, 0],
                   [0, 0, 0, 0]]])
    basis = DiscreteIndicatorBasis(n_states=2)
    X_auto = autocorrelate(X, basis, periodic_axes=(0, 1))

    X_result = np.array([[[0,   0,    0,   0],
                          [0.1, 0.1, 0.15, 0.1],
                          [0.2, 0.2,  0.3, 0.2],
                          [0.1, 0.1, 0.15, 0.1],
                          [0,   0,    0,   0]]])

    assert(np.allclose(X_result, X_auto[..., 1]))


def test_nonperiodic_crosscorrelation():
    '''
    test nonperiodic crosscorrelation
    '''
    from pymks import DiscreteIndicatorBasis
    from pymks.stats import crosscorrelate
    X = np.array([[[1, 0, 1, 1],
                   [1, 0, 1, 1],
                   [0, 0, 0, 0],
                   [0, 0, 0, 0],
                   [0, 0, 0, 0]]])
    basis = DiscreteIndicatorBasis(n_states=2)
    X_cross = crosscorrelate(X, basis)

    X_result = np.array([[[1 / 3., 4 / 9., 0.5,  4 / 9., ],
                          [1 / 8., 0.25, 3 / 16., 0.25],
                          [0., 2 / 15.,  0., 2 / 15.],
                          [0., 1 / 12., 0, 1 / 12.],
                          [0,   0,    0,   0]]])
    assert(np.allclose(X_result, X_cross[..., 0]))


def test_periodic_crosscorrelation():
    '''
    test periodic crosscorrelation
    '''
    from pymks import DiscreteIndicatorBasis
    from pymks.stats import crosscorrelate
    X = np.array([[[1, 0, 1, 1],
                   [1, 0, 1, 1],
                   [0, 0, 0, 0],
                   [0, 0, 0, 0],
                   [0, 0, 0, 0]]])
    basis = DiscreteIndicatorBasis(n_states=2)
    X_cross = crosscorrelate(X, basis, periodic_axes=(0, 1))

    X_result = np.array([[[0.3, 0.3, 0.3,  0.3],
                          [0.2, 0.2, 0.15, 0.2],
                          [0.1, 0.1,  0., 0.1],
                          [0.2, 0.2, 0.15, 0.2],
                          [0.3, 0.3, 0.3,  0.3]]])

    assert(np.allclose(X_result, X_cross[..., 0]))


def test_nonperiodic_correlate():
    '''
    test corrleate for non-periodic microstructures
    '''
    from pymks import DiscreteIndicatorBasis
    from pymks.stats import correlate

    X = np.array([[[0, 0, 1, 0],
                   [0, 0, 1, 0],
                   [0, 0, 1, 0],
                   [0, 0, 0, 0],
                   [0, 0, 1, 0]],
                  [[0, 1, 0, 0],
                   [0, 1, 0, 0],
                   [0, 1, 0, 0],
                   [0, 0, 0, 0],
                   [0, 1, 0, 0]]])
    basis = DiscreteIndicatorBasis(n_states=2)
    X_corr = correlate(X, basis)
    X_result = [[2 / 3.,  4 / 9.,  0.75,  4 / 9.],
                [5 / 8.,   0.5,  0.75,   0.5],
                [0.6,  7 / 15.,   0.8,  7 / 15.],
                [5 / 8.,   0.5,  0.75,   0.5],
                [0.5,  4 / 9.,  0.75,  4 / 9.]]
    assert(np.allclose(X_result, X_corr[0, ..., 0]))


def test_periodic_correlate():
    '''
    test corrleate for periodic microstructures
    '''
    from pymks import DiscreteIndicatorBasis
    from pymks.stats import correlate

    X = np.array([[[0, 0, 1, 0],
                   [0, 0, 1, 0],
                   [0, 0, 1, 0],
                   [0, 0, 0, 0],
                   [0, 0, 1, 0]],
                  [[0, 1, 0, 0],
                   [0, 1, 0, 0],
                   [0, 1, 0, 0],
                   [0, 0, 0, 0],
                   [0, 1, 0, 0]]])
    basis = DiscreteIndicatorBasis(n_states=2)
    X_corr = correlate(X, basis, periodic_axes=(0, 1))
    X_result = [[0.6,  0.6,  0.75,  0.6],
                [0.6,  0.6,  0.75,  0.6],
                [0.6,  0.6,   0.8,  0.6],
                [0.6,  0.6,  0.75,  0.6],
                [0.6,  0.6,  0.75,  0.6]]
    assert(np.allclose(X_result, X_corr[0, ..., 0]))


def test_periodic_mask():
    '''
    test uncertainty masks for periodic axes.
    '''
    from pymks import DiscreteIndicatorBasis
    from pymks.stats import autocorrelate
    from pymks.datasets import make_checkerboard_microstructure

    X = make_checkerboard_microstructure(1, 3)
    basis = DiscreteIndicatorBasis(n_states=2)
    mask = np.ones((X.shape))
    mask[0, 0, 0] = 0
    X_auto_periodic_mask = autocorrelate(X, basis, periodic_axes=[0, 1],
                                         confidence_index=mask)
    X_result_0 = np.array([[[1 / 7., 1 / 7., 3 / 7.],
                          [1 / 7., 0.5, 1 / 7.],
                          [3 / 7., 1 / 7., 1 / 7.]]])
    X_result_1 = np.array([[[2 / 7., 1 / 7., 2 / 7.],
                          [1 / 7., 0.5, 1 / 7.],
                          [2 / 7., 1 / 7., 2 / 7.]]])
    X_result = np.concatenate((X_result_0[..., None],
                               X_result_1[..., None]), axis=-1)
    assert np.allclose(X_auto_periodic_mask, X_result)


def test_nonperiodic_mask():
    '''
    test uncertainty masks for nonperiodic axes.
    '''
    from pymks import DiscreteIndicatorBasis
    from pymks.stats import autocorrelate
    from pymks.datasets import make_checkerboard_microstructure

    X = make_checkerboard_microstructure(1, 3)
    basis = DiscreteIndicatorBasis(n_states=2)
    mask = np.ones((X.shape))
    mask[0, 0, 0] = 0
    X_auto_nonperiodic_mask = autocorrelate(X, basis, confidence_index=mask)
    X_result_0 = np.array([[[1 / 3., 0, 0.5],
                          [0, 0.5, 0.],
                          [0.5, 0, 1 / 3.]]])
    X_result_1 = np.array([[[2 / 3., 0, 0.5],
                          [0, 0.5, 0.],
                          [0.5, 0, 2 / 3.]]])
    X_result = np.concatenate((X_result_0[..., None],
                               X_result_1[..., None]), axis=-1)
    assert np.allclose(X_auto_nonperiodic_mask, np.concatenate(X_result))


def test_mixperdic_mask():
    from pymks import DiscreteIndicatorBasis
    from pymks.stats import autocorrelate
    from pymks.datasets import make_checkerboard_microstructure

    X = make_checkerboard_microstructure(1, 3)
    basis = DiscreteIndicatorBasis(n_states=2)
    mask = np.ones((X.shape))
    mask[0, 0, 0] = 0
    X_auto_mixperiodic_mask = autocorrelate(X, basis, periodic_axes=[0],
                                            confidence_index=mask)
    X_result_0 = np.array([[[1 / 5., 1 / 7., 2 / 5.],
                          [0, 0.5, 0],
                          [2 / 5., 1 / 7., 1 / 5.]]])
    X_result_1 = np.array([[[2 / 5., 1 / 7., 2 / 5.],
                          [0, 0.5, 0.],
                          [2 / 5., 1 / 7., 2 / 5.]]])
    X_result = np.concatenate((X_result_0[..., None],
                               X_result_1[..., None]), axis=-1)
    assert np.allclose(X_auto_mixperiodic_mask, np.concatenate(X_result))


def test_mask_two_samples():
    from pymks import DiscreteIndicatorBasis
    from pymks.stats import correlate
    from pymks.datasets import make_microstructure

    X = make_microstructure(n_samples=2, n_phases=2, size=(3, 3),
                            grain_size=(2, 2), seed=99)
    basis = DiscreteIndicatorBasis(n_states=2)
    mask = np.ones(X.shape)
    mask[:, 0, 0] = 0.
    X_corr = correlate(X, basis, confidence_index=mask)
    X_result = np.array([[[[1 / 3., 1 / 3., 1 / 3.],
                           [1 / 5., 1 / 5., 1 / 5.],
                           [1 / 4., 1 / 4., 0]],
                          [[1 / 5., 1 / 5., 2 / 5.],
                           [1 / 2., 1 / 2., 0],
                           [1 / 5., 1 / 5., 1 / 5.]],
                          [[1 / 4., 1 / 4., 1 / 2.],
                           [1 / 5., 1 / 5., 2 / 5.],
                           [1 / 3., 1 / 3., 0]]],
                         [[[0., 0., 1 / 3.],
                           [2 / 5., 3 / 5., 0.],
                           [0., 0., 1 / 2.]],
                          [[0., 0., 2 / 5.],
                           [3 / 8., 5 / 8., 0],
                           [0., 0., 3 / 5.]],
                          [[0., 0., 1 / 2.],
                           [2 / 5., 3 / 5., 0.],
                           [0., 0., 2 / 3.]]]])
<<<<<<< HEAD
=======
    print(np.round(X_corr, decimals=4))
    print(X_result)
>>>>>>> 707e171c
    assert np.allclose(X_corr, X_result)


def test_normalization_rfftn():
    """Test normalization with rfftn
    """
    from pymks import PrimitiveBasis
    from pymks.stats import _normalize
    prim_basis = PrimitiveBasis()
    Nx = Ny = 5
    X_ = np.zeros((1, Nx, Ny, 1))
    prim_basis._axes = np.arange(X_.ndim - 2) + 1
    _Fkernel_shape = (2 * Nx, Ny)
    norm = _normalize(X_, prim_basis, _Fkernel_shape, None, 1)
    assert norm.shape == (1, Nx, Ny, 1)
    assert np.allclose(norm[0, Nx / 2, Ny / 2, 0], 25)


def test_normalization_fftn():
    """Test normalization with fftn
    """
    from pymks import LegendreBasis
    from pymks.stats import _normalize
    l_basis = LegendreBasis()
    Nx = Ny = 5
    X_ = np.zeros((1, Nx, Ny, 1))
    l_basis._axes = np.arange(X_.ndim - 2) + 1
    _Fkernel_shape = (2 * Nx, Ny)
    norm = _normalize(X_, l_basis, _Fkernel_shape, None, 1)
    assert norm.shape == (1, Nx, Ny, 1)
    assert np.allclose(norm[0, Nx / 2, Ny / 2, 0], 25)

if __name__ == '__main__':
    test_normalization_rfftn()<|MERGE_RESOLUTION|>--- conflicted
+++ resolved
@@ -246,11 +246,6 @@
                           [[0., 0., 1 / 2.],
                            [2 / 5., 3 / 5., 0.],
                            [0., 0., 2 / 3.]]]])
-<<<<<<< HEAD
-=======
-    print(np.round(X_corr, decimals=4))
-    print(X_result)
->>>>>>> 707e171c
     assert np.allclose(X_corr, X_result)
 
 
@@ -263,8 +258,8 @@
     Nx = Ny = 5
     X_ = np.zeros((1, Nx, Ny, 1))
     prim_basis._axes = np.arange(X_.ndim - 2) + 1
-    _Fkernel_shape = (2 * Nx, Ny)
-    norm = _normalize(X_, prim_basis, _Fkernel_shape, None, 1)
+    prim_basis._axes_shape = (2 * Nx, Ny)
+    norm = _normalize(X_, prim_basis, None, 1)
     assert norm.shape == (1, Nx, Ny, 1)
     assert np.allclose(norm[0, Nx / 2, Ny / 2, 0], 25)
 
@@ -278,10 +273,10 @@
     Nx = Ny = 5
     X_ = np.zeros((1, Nx, Ny, 1))
     l_basis._axes = np.arange(X_.ndim - 2) + 1
-    _Fkernel_shape = (2 * Nx, Ny)
-    norm = _normalize(X_, l_basis, _Fkernel_shape, None, 1)
+    l_basis._axes_shape = (2 * Nx, 2 * Ny)
+    norm = _normalize(X_, l_basis, None, 1)
     assert norm.shape == (1, Nx, Ny, 1)
     assert np.allclose(norm[0, Nx / 2, Ny / 2, 0], 25)
 
 if __name__ == '__main__':
-    test_normalization_rfftn()+    test_mask_two_samples()