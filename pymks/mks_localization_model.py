import numpy as np
from .filter import Filter
from scipy.linalg import lstsq
from sklearn.linear_model import LinearRegression


class MKSLocalizationModel(LinearRegression):

    """
    The `MKSLocalizationModel` fits data using the Materials Knowledge
    System in Fourier Space. The following demonstrates the viability
    of the `MKSLocalizationModel` with a simple 1D filter.

    Attributes:
        basis: Basis function used to discretize the microstucture.
        n_states: Interger value for number of local states, if a basis
            is specified, n_states indicates the order of the polynomial.
<<<<<<< HEAD
        coef: Array of values that are the influence coefficients.
        n_jobs: number of parallel jobs to run



=======
        coef_: Array of values that are the influence coefficients.
>>>>>>> 707e171c

    >>> n_states = 2
    >>> n_spaces = 81
    >>> n_samples = 400

    Define a filter function.

    >>> def filter(x):
    ...     return np.where(x < 10,
    ...                     np.exp(-abs(x)) * np.cos(x * np.pi),
    ...                     np.exp(-abs(x - 20)) * np.cos((x - 20) * np.pi))

    Use the filter function to construct some coefficients.

    >>> coef_ = np.linspace(1, 0, n_states)[None,:] * filter(np.linspace(0, 20,
    ...                                                      n_spaces))[:,None]
    >>> Fcoef_ = np.fft.fft(coef_, axis=0)

    Make some test samples.

    >>> np.random.seed(2)
    >>> X = np.random.random((n_samples, n_spaces))

    Construct a response with the `Fcoef_`.

    >>> H = np.linspace(0, 1, n_states)
    >>> X_ = np.maximum(1 - abs(X[:,:,None] - H) / (H[1] - H[0]), 0)
    >>> FX = np.fft.fft(X_, axis=1)
    >>> Fy = np.sum(Fcoef_[None] * FX, axis=-1)
    >>> y = np.fft.ifft(Fy, axis=1).real

    Use the `MKSLocalizationModel` to reconstruct the coefficients

    >>> from .bases import PrimitiveBasis
    >>> prim_basis = PrimitiveBasis(n_states, [0, 1])
    >>> model = MKSLocalizationModel(basis=prim_basis)
    >>> model.fit(X, y)

    Check the result

    >>> assert np.allclose(np.fft.fftshift(coef_, axes=(0,)), model.coef_)
    """

<<<<<<< HEAD
    def __init__(self, basis, n_states=None, n_jobs=1):
=======
    def __init__(self, basis, n_states=None, lstsq_rcond=None):
>>>>>>> 707e171c
        """
        Instantiate a MKSLocalizationModel.

        Args:
            basis (class): an instance of a bases class.
            n_states (int, optional): number of local states
<<<<<<< HEAD
            n_jobs (int, optional): number of parallel jobs to run
=======
            lstsq_rcond (float, optional): rcond argument to linalg.lstsq
            function. Defaults to 4 orders of magnitude above machine
            epsilon.
>>>>>>> 707e171c

        """
        self.basis = basis
        self.n_states = n_states
        if n_states is None:
            self.n_states = basis.n_states
        self.domain = basis.domain
<<<<<<< HEAD
        self.n_jobs = n_jobs
=======
        # any singular values not 4 orders of magnitude above machine epsilon
        # are considered linearly dependent and discarded
        self.lstsq_rcond = lstsq_rcond
        if self.lstsq_rcond is None:
            self.lstsq_rcond = np.finfo(float).eps*1e4
>>>>>>> 707e171c

    def fit(self, X, y, size=None):
        """
        Fits the data by calculating a set of influence coefficients.

        Args:
            X (ND array): The microstructure, an `(n_samples, n_x, ...)`
                shaped array where `n_samples` is the number of samples and
                `n_x` is the spatial discretization.
            y (ND array): The response field, same shape as `X`.
            size (tuple, optional): Alters the shape of X and y during the
                calibration of the influence coefficients. If None, the size
                of the influence coefficients is the same shape as `X` and `y`.

        Example

        >>> X = np.linspace(0, 1, 4).reshape((1, 2, 2))
        >>> y = X.swapaxes(1, 2)
        >>> from .bases import PrimitiveBasis
        >>> prim_basis = PrimitiveBasis(2, [0, 1])
        >>> model = MKSLocalizationModel(basis=prim_basis)
        >>> model.fit(X, y)
        >>> assert np.allclose(model._filter._Fkernel, [[[ 0.5,  0.5],
        ...                                              [  -2,    0]],
        ...                                             [[-0.5,  0  ],
        ...                                              [  -1,  0  ]]])
        """
        self.basis = self.basis.__class__(self.n_states, self.domain)
        if size is not None:
            y = self.basis._reshape_feature(y, size)
            X = self.basis._reshape_feature(X, size)
        self.basis._shape_check(X, y)  # call error check for shapes of X and y

        X_ = self.basis.discretize(X)
        FX = self.basis._fftn(X_, n_jobs=self.n_jobs)
        Fy = self.basis._fftn(y, n_jobs=self.n_jobs)
        Fkernel = np.zeros(FX.shape[1:], dtype=np.complex)
        s0 = (slice(None),)
<<<<<<< HEAD
        for ijk in np.ndindex(FX.shape[1:-1]):
            s1 = self.basis._get_basis_slice(ijk, s0)
            Fkernel[ijk + s1] = lstsq(FX[s0 + ijk + s1], Fy[s0 + ijk])[0]
        self._filter = Filter(Fkernel[None], self.basis,
                              y[1:].shape, n_jobs=self.n_jobs)
=======
        for ijk in np.ndindex(X_.shape[1:-1]):
            s1 = self.basis._select_slice(ijk, s0)
            Fkernel[ijk + s1] = lstsq(FX[s0 + ijk + s1], Fy[s0 + ijk],
                                      self.lstsq_rcond)[0]
        self._filter = Filter(Fkernel[None])
>>>>>>> 707e171c

    @property
    def coef_(self):
        """Returns the coefficients in real space with origin shifted to the
        center.
        """
        return self._filter._frequency_2_real(copy=True)[0]

    def predict(self, X):
        """Predicts a new response from the microstructure function `X` with
        calibrated influence coefficients.

        Args:
            X (ND array): The microstructure, an `(n_samples, n_x, ...)`
                shaped array where `n_samples` is the number of samples and
                `n_x` is the spatial discretization.
        Returns:
            The predicted response field the same shape as `X`.

        Example

        >>> X = np.linspace(0, 1, 4).reshape((1, 2, 2))
        >>> y = X.swapaxes(1, 2)
        >>> from .bases import PrimitiveBasis
        >>> prim_basis = PrimitiveBasis(2, [0, 1])
        >>> model = MKSLocalizationModel(basis=prim_basis)
        >>> model.fit(X, y)
        >>> assert np.allclose(y, model.predict(X))

        The fit method must be called to calibrate the coefficients before
        the predict method can be used.

        >>> MKSModel = MKSLocalizationModel(prim_basis)
        >>> MKSModel.predict(X)
        Traceback (most recent call last):
        ...
        AttributeError: fit() method must be run before predict().
        """

        if not hasattr(self, '_filter'):
            raise AttributeError("fit() method must be run before predict().")
<<<<<<< HEAD
        y_pred_shape = X.shape
        X = self._reshape_feature(X, self._filter._Fkernel.shape[1:-1])
=======
        y_pred_shape = self.basis._pred_shape(X)
        X = self.basis._reshape_feature(X, self._filter.Fkernel.shape[1:-1])
>>>>>>> 707e171c
        X_ = self.basis.discretize(X)
        return self._filter.convolve(X_).reshape(y_pred_shape)

    def resize_coeff(self, size):
        """Scale the size of the coefficients and pad with zeros.

        Args:
            size (tuple): The new size of the influence coefficients.

        Returns:
            The resized influence coefficients to size.

        Example

        Let's first instantitate a model and fabricate some
        coefficients.

        >>> from pymks.bases import PrimitiveBasis
        >>> prim_basis = PrimitiveBasis(n_states=1)
        >>> prim_basis._axes = np.array([1, 2])
        >>> model = MKSLocalizationModel(prim_basis)
<<<<<<< HEAD
        >>> coeff = np.arange(20).reshape((5, 4, 1))
        >>> coeff = np.concatenate((coeff, np.ones_like(coeff)), axis=2)
        >>> coeff = np.fft.ifftshift(coeff, axes=(0, 1))
        >>> model._filter = Filter(np.fft.rfftn(coeff, axes=(0, 1))[None],
        ...                        prim_basis, coeff[None, ..., 0].shape)
=======
        >>> coef_ = np.arange(20).reshape((5, 4, 1))
        >>> coef_ = np.concatenate((coef_ , np.ones_like(coef_)), axis=2)
        >>> coef_ = np.fft.ifftshift(coef_, axes=(0, 1))
        >>> model._filter = Filter(np.fft.fftn(coef_, axes=(0, 1))[None])
>>>>>>> 707e171c

        The coefficients can be reshaped by passing the new shape that
        coefficients should have.

        >>> model.resize_coeff((10, 7))
<<<<<<< HEAD
        >>> assert np.allclose(model.coeff[... ,0],
=======
        >>> assert np.allclose(model.coef_[:,:,0],
>>>>>>> 707e171c
        ...                    [[0, 0, 0, 0, 0, 0, 0],
        ...                     [0, 0, 0, 0, 0, 0, 0],
        ...                     [0, 0, 0, 0, 0, 0, 0],
        ...                     [0, 0, 0, 1, 2, 3, 0],
        ...                     [0, 0, 4, 5, 6, 7, 0],
        ...                     [0, 0, 8, 9,10,11, 0],
        ...                     [0, 0,12,13,14,15, 0],
        ...                     [0, 0,16,17,18,19, 0],
        ...                     [0, 0, 0, 0, 0, 0, 0],
        ...                     [0, 0, 0, 0, 0, 0, 0]])
        """
        self._filter.resize(size)

    def _test(self):
        """Tests

        >>> n_states = 10
        >>> np.random.seed(3)
        >>> X = np.random.random((2, 5, 3))
        >>> from .bases import PrimitiveBasis
        >>> prim_basis = PrimitiveBasis(n_states, [0, 1])
        >>> X_ = prim_basis.discretize(X)
        >>> H = np.linspace(0, 1, n_states)
        >>> Xtest = np.sum(X_ * H[None,None,None,:], axis=-1)
        >>> assert np.allclose(X, Xtest)

        Use Legendre polynomials basis for the microstructure function
        and take the Fourier transform.

        >>> from .bases import LegendreBasis
        >>> np.random.seed(3)
        >>> X = np.random.random((1, 3, 3))
        >>> leg_basis = LegendreBasis(2, [0, 1])
        >>> model = MKSLocalizationModel(basis=leg_basis)
        >>> X_ = leg_basis.discretize(X)
        >>> FX = np.fft.fftn(X_, axes=(1, 2))
        >>>
        >>> FXtest = np.array([[[[4.50000000+0.j, -0.79735949+0.],
        ...                      [0.00000000+0.j, -1.00887157-1.48005289j],
        ...                      [0.00000000+0.j, -1.00887157+1.48005289j]],
        ...                     [[0.00000000+0.j, 0.62300683-4.97732233j],
        ...                      [0.00000000+0.j, 1.09318216+0.10131035j],
        ...                      [0.00000000+0.j, 0.37713401+1.87334545j]],
        ...                     [[0.00000000+0.j, 0.62300683+4.97732233j],
        ...                      [0.00000000+0.j, 0.37713401-1.87334545j],
        ...                      [0.00000000+0.j, 1.09318216-0.10131035j]]]])
        >>> assert np.allclose(FX, FXtest)
        """
<<<<<<< HEAD
        pass

    def _reshape_feature(self, X, size):
        """
        Helper function used to check the shape of the microstructure,
        and change to appropriate shape.

        Args:
            X: The microstructure, an `(n_samples, n_x, ...)` shaped array
                where `n_samples` is the number of samples and `n_x` is thes
                patial discretization.

        Returns:
            microstructure with shape (n_samples, size)
        """
        if X.shape[-1] // 2 + 1 == size[-1] and X.ndim - 1 == len(size):
            size = X.shape[1:]
        new_shape = (X.shape[0],) + size
        return X.reshape(new_shape)
=======
        pass
>>>>>>> 707e171c
<|MERGE_RESOLUTION|>--- conflicted
+++ resolved
@@ -15,15 +15,8 @@
         basis: Basis function used to discretize the microstucture.
         n_states: Interger value for number of local states, if a basis
             is specified, n_states indicates the order of the polynomial.
-<<<<<<< HEAD
-        coef: Array of values that are the influence coefficients.
+        coef_: Array of values that are the influence coefficients.
         n_jobs: number of parallel jobs to run
-
-
-
-=======
-        coef_: Array of values that are the influence coefficients.
->>>>>>> 707e171c
 
     >>> n_states = 2
     >>> n_spaces = 81
@@ -67,24 +60,17 @@
     >>> assert np.allclose(np.fft.fftshift(coef_, axes=(0,)), model.coef_)
     """
 
-<<<<<<< HEAD
-    def __init__(self, basis, n_states=None, n_jobs=1):
-=======
-    def __init__(self, basis, n_states=None, lstsq_rcond=None):
->>>>>>> 707e171c
+    def __init__(self, basis, n_states=None, n_jobs=1, lstsq_rcond=None):
         """
         Instantiate a MKSLocalizationModel.
 
         Args:
             basis (class): an instance of a bases class.
             n_states (int, optional): number of local states
-<<<<<<< HEAD
             n_jobs (int, optional): number of parallel jobs to run
-=======
-            lstsq_rcond (float, optional): rcond argument to linalg.lstsq
-            function. Defaults to 4 orders of magnitude above machine
-            epsilon.
->>>>>>> 707e171c
+            lstsq_rcond (float, optional): rcond argument to scipy.linalg.lstsq
+                function. Defaults to 4 orders of magnitude above machine
+                epsilon.
 
         """
         self.basis = basis
@@ -92,15 +78,10 @@
         if n_states is None:
             self.n_states = basis.n_states
         self.domain = basis.domain
-<<<<<<< HEAD
         self.n_jobs = n_jobs
-=======
-        # any singular values not 4 orders of magnitude above machine epsilon
-        # are considered linearly dependent and discarded
         self.lstsq_rcond = lstsq_rcond
         if self.lstsq_rcond is None:
             self.lstsq_rcond = np.finfo(float).eps*1e4
->>>>>>> 707e171c
 
     def fit(self, X, y, size=None):
         """
@@ -139,19 +120,11 @@
         Fy = self.basis._fftn(y, n_jobs=self.n_jobs)
         Fkernel = np.zeros(FX.shape[1:], dtype=np.complex)
         s0 = (slice(None),)
-<<<<<<< HEAD
         for ijk in np.ndindex(FX.shape[1:-1]):
-            s1 = self.basis._get_basis_slice(ijk, s0)
-            Fkernel[ijk + s1] = lstsq(FX[s0 + ijk + s1], Fy[s0 + ijk])[0]
-        self._filter = Filter(Fkernel[None], self.basis,
-                              y[1:].shape, n_jobs=self.n_jobs)
-=======
-        for ijk in np.ndindex(X_.shape[1:-1]):
             s1 = self.basis._select_slice(ijk, s0)
             Fkernel[ijk + s1] = lstsq(FX[s0 + ijk + s1], Fy[s0 + ijk],
                                       self.lstsq_rcond)[0]
-        self._filter = Filter(Fkernel[None])
->>>>>>> 707e171c
+        self._filter = Filter(Fkernel[None], self.basis, self.n_jobs)
 
     @property
     def coef_(self):
@@ -193,13 +166,8 @@
 
         if not hasattr(self, '_filter'):
             raise AttributeError("fit() method must be run before predict().")
-<<<<<<< HEAD
-        y_pred_shape = X.shape
-        X = self._reshape_feature(X, self._filter._Fkernel.shape[1:-1])
-=======
         y_pred_shape = self.basis._pred_shape(X)
-        X = self.basis._reshape_feature(X, self._filter.Fkernel.shape[1:-1])
->>>>>>> 707e171c
+        X = self.basis._reshape_feature(X)
         X_ = self.basis.discretize(X)
         return self._filter.convolve(X_).reshape(y_pred_shape)
 
@@ -220,29 +188,19 @@
         >>> from pymks.bases import PrimitiveBasis
         >>> prim_basis = PrimitiveBasis(n_states=1)
         >>> prim_basis._axes = np.array([1, 2])
+        >>> prim_basis._axes_shape = (5, 4)
         >>> model = MKSLocalizationModel(prim_basis)
-<<<<<<< HEAD
-        >>> coeff = np.arange(20).reshape((5, 4, 1))
-        >>> coeff = np.concatenate((coeff, np.ones_like(coeff)), axis=2)
-        >>> coeff = np.fft.ifftshift(coeff, axes=(0, 1))
-        >>> model._filter = Filter(np.fft.rfftn(coeff, axes=(0, 1))[None],
-        ...                        prim_basis, coeff[None, ..., 0].shape)
-=======
-        >>> coef_ = np.arange(20).reshape((5, 4, 1))
-        >>> coef_ = np.concatenate((coef_ , np.ones_like(coef_)), axis=2)
-        >>> coef_ = np.fft.ifftshift(coef_, axes=(0, 1))
-        >>> model._filter = Filter(np.fft.fftn(coef_, axes=(0, 1))[None])
->>>>>>> 707e171c
+        >>> coef_ = np.arange(20).reshape((1, 5, 4, 1))
+        >>> coef_ = np.concatenate((coef_, np.ones_like(coef_)), axis=-1)
+        >>> coef_ = np.fft.ifftshift(coef_, axes=(1, 2))
+        >>> model._filter = Filter(np.fft.rfftn(coef_, axes=(1, 2)),
+        ...                        prim_basis, 1)
 
         The coefficients can be reshaped by passing the new shape that
         coefficients should have.
 
         >>> model.resize_coeff((10, 7))
-<<<<<<< HEAD
-        >>> assert np.allclose(model.coeff[... ,0],
-=======
-        >>> assert np.allclose(model.coef_[:,:,0],
->>>>>>> 707e171c
+        >>> assert np.allclose(model.coef_[... ,0],
         ...                    [[0, 0, 0, 0, 0, 0, 0],
         ...                     [0, 0, 0, 0, 0, 0, 0],
         ...                     [0, 0, 0, 0, 0, 0, 0],
@@ -291,26 +249,4 @@
         ...                      [0.00000000+0.j, 1.09318216-0.10131035j]]]])
         >>> assert np.allclose(FX, FXtest)
         """
-<<<<<<< HEAD
-        pass
-
-    def _reshape_feature(self, X, size):
-        """
-        Helper function used to check the shape of the microstructure,
-        and change to appropriate shape.
-
-        Args:
-            X: The microstructure, an `(n_samples, n_x, ...)` shaped array
-                where `n_samples` is the number of samples and `n_x` is thes
-                patial discretization.
-
-        Returns:
-            microstructure with shape (n_samples, size)
-        """
-        if X.shape[-1] // 2 + 1 == size[-1] and X.ndim - 1 == len(size):
-            size = X.shape[1:]
-        new_shape = (X.shape[0],) + size
-        return X.reshape(new_shape)
-=======
-        pass
->>>>>>> 707e171c
+        pass