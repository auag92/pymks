import numpy as np
from .filter import Correlation

"""
The SpatialStatisticsModel takes in a microstructure and returns its two
point statistics. Current the funciton only work for interger valued
microstructures and the DiscreteIndicatorBasis.
"""


def autocorrelate(X_, periodic_axes=[]):
    """
    Computes the autocorrelation for a microstructure

    Test non-periodic autocorrelation.

    >>> n_states = 2
    >>> X = np.array([[[0, 0, 0],
    ...                [0, 1, 0],
    ...                [0, 0, 0]]])
    >>> from pymks.bases import DiscreteIndicatorBasis
    >>> basis = DiscreteIndicatorBasis(n_states=n_states)
    >>> X_ = basis.discretize(X)
    >>> X_auto = autocorrelate(X_)
    >>> X_test = np.array([[[0., 0., 0.],
    ...                   [0., 1./9, 0.],
    ...                   [0., 0., 0.]]])
    >>> assert(np.allclose(np.real_if_close(X_auto[0, ..., 1]), X_test[0]))
    """
    s = Fkernel_shape(X_, periodic_axes)
    corr = Correlation(X_, Fkernel_shape=s).convolve(X_)
    return truncate(corr, X_.shape[:-1]) / normalize(X_, s)


def crosscorrelate(X_, periodic_axes=[]):
    '''
    Computes the crosscorrelations for a microstructure.

    Test for 2 states.

    >>> n_states = 2
    >>> X = np.array([[[0, 1, 0],
    ...                [0, 1, 0],
    ...                [0, 1, 0]]])
    >>> from pymks.bases import DiscreteIndicatorBasis
    >>> basis = DiscreteIndicatorBasis(n_states=n_states)
    >>> X_ = basis.discretize(X)
    >>> X_cross = crosscorrelate(X_, periodic_axes=[0, 1])
    >>> X_test = np.array([[[[1/3.], [0.], [1/3.]],
    ...                     [[1/3.], [0.], [1/3.]],
    ...                     [[1/3.], [0.], [1/3.]]]])
    >>> assert(np.allclose(X_cross, X_test))

    Test for 3 states

    >>> n_states = 3
    >>> basis = DiscreteIndicatorBasis(n_states=n_states)
    >>> X_ = basis.discretize(X)
    >>> assert(crosscorrelate(X_, periodic_axes=[0, 1]).shape == (1, 3, 3, 3))

    Test for 4 states

    >>> n_states = 4
    >>> basis = DiscreteIndicatorBasis(n_states=n_states)
    >>> X_ = basis.discretize(X)
    >>> assert(crosscorrelate(X_, periodic_axes=[0, 1]).shape == (1, 3, 3, 6))

    Test for 5 states

    >>> n_states = 5
    >>> basis = DiscreteIndicatorBasis(n_states=n_states)
    >>> X_ = basis.discretize(X)
    >>> assert(crosscorrelate(X_, periodic_axes=[0, 1]).shape == (1, 3, 3, 10))

    Args:
      X: microstructure
    Returns:
      Crosscorelations for microstructure X.
    '''

    n_states = X_.shape[-1]
    Niter = n_states // 2
    Nslice = n_states * (n_states - 1) / 2
<<<<<<< HEAD
    tmp = [Correlation(X_).convolve(np.roll(X_, i,
                                            axis=-1)) for i in range(1,
                                                                     Niter + 1)]
    return np.concatenate(tmp, axis=-1)[..., :Nslice]


def correlate(X_):
    """
    Computes the autocorrelations and crosscorrelations for a microstructure
    """
    X_auto = autocorrelate(X_)
    X_cross = crosscorrelate(X_)
    return np.concatenate((X_auto, X_cross), axis=-1)
=======

    s = Fkernel_shape(X_, periodic_axes)
    tmp = [Correlation(X_,
                       Fkernel_shape=s).convolve(np.roll(X_, i,
                                                         axis=-1)) for i
           in range(1, Niter + 1)]
    corr = np.concatenate(tmp, axis=-1)[..., :Nslice]
    return truncate(corr, X_.shape[:-1]) / normalize(X_, s)


def normalize(X_, Fkernel_shape):
    """
    Returns the normalization for the statistics

    The normalization should be Nx * Ny in the center of the domain.

    >>> Nx = Ny = 5
    >>> X_ = np.zeros((1, Nx, Ny, 1))
    >>> Fkernel_shape = np.array((2 * Nx, Ny))
    >>> norm =  normalize(X_, Fkernel_shape)
    >>> assert norm.shape == (1, Nx, Ny, 1)
    >>> assert np.allclose(norm[0, Nx / 2, Ny / 2, 0], 25)

    Args:
      X_: discretized microstructure (array)
      Fkernel_shape: the shape of the kernel is Fourier space (array)
    Returns:
      Normalization

    """
    if (Fkernel_shape == X_.shape[1:-1]).all():
        return np.prod(X_.shape[1:-1])
    else:
        ones = np.ones(X_.shape)
        corr = Correlation(ones, Fkernel_shape=Fkernel_shape)
        return truncate(corr.convolve(ones), X_.shape[:-1])


def Fkernel_shape(X_, periodic_axes):
    """
    Returns the shape of the kernel in Fourier space with non-periodic padding.

    >>> Nx = Ny = 5
    >>> X_ = np.zeros((1, Nx, Ny, 1))
    >>> periodic_axes = [1]
    >>> assert (Fkernel_shape(X_, periodic_axes=periodic_axes) == [8, 5]).all()

    Args:
      X_ : microstructure funciton
      periodic_axes: the axes of the array that are periodic

    Returns:
      Shape of the new Fkernel array

    """
    axes = np.arange(len(X_.shape) - 2) + 1
    a = np.ones(len(axes), dtype=float) * 1.75
    a[list(periodic_axes)] = 1
    return (np.array(X_.shape)[axes] * a).astype(int)


def truncate(a, shape):
    """
    Truncates the edges of the array, a, based on the shape. This is
    used to unpad a padded convolution.

    >>> print truncate(np.arange(10), (5,))
    [3 4 5 6 7]
    >>> print truncate(np.arange(9), (5,))
    [2 3 4 5 6]
    >>> print truncate(np.arange(10), (4,))
    [3 4 5 6]
    >>> print truncate(np.arange(9), (4,))
    [3 4 5 6]

    >>> a = np.arange(5 * 4).reshape((5, 4))
    >>> print truncate(a, shape=(3, 2))
    [[ 5  6]
     [ 9 10]
     [13 14]]

    >>> a = np.arange(5 * 4 * 3).reshape((5, 4, 3))
    >>> assert (truncate(a, (2, 2, 1)) == [[[28], [31]], [[40], [43]]]).all()

    """
    ashape = np.array(a.shape)
    n = len(shape)
    newshape = ashape.copy()
    newshape[:n] = shape
    print 'a.shape', a.shape
    print 'newshape', newshape
    index0 = (np.array(a.shape) - newshape + 1) / 2
    index1 = index0 + newshape
    print 'index0', index0
    print 'index1', index1
    multi_slice = tuple(slice(index0[ii], index1[ii]) for ii in range(n))
    return a[multi_slice]
>>>>>>> fc305aed
<|MERGE_RESOLUTION|>--- conflicted
+++ resolved
@@ -81,22 +81,6 @@
     n_states = X_.shape[-1]
     Niter = n_states // 2
     Nslice = n_states * (n_states - 1) / 2
-<<<<<<< HEAD
-    tmp = [Correlation(X_).convolve(np.roll(X_, i,
-                                            axis=-1)) for i in range(1,
-                                                                     Niter + 1)]
-    return np.concatenate(tmp, axis=-1)[..., :Nslice]
-
-
-def correlate(X_):
-    """
-    Computes the autocorrelations and crosscorrelations for a microstructure
-    """
-    X_auto = autocorrelate(X_)
-    X_cross = crosscorrelate(X_)
-    return np.concatenate((X_auto, X_cross), axis=-1)
-=======
-
     s = Fkernel_shape(X_, periodic_axes)
     tmp = [Correlation(X_,
                        Fkernel_shape=s).convolve(np.roll(X_, i,
@@ -104,6 +88,15 @@
            in range(1, Niter + 1)]
     corr = np.concatenate(tmp, axis=-1)[..., :Nslice]
     return truncate(corr, X_.shape[:-1]) / normalize(X_, s)
+
+
+def correlate(X_, periodic_axes=[]):
+    """
+    Computes the autocorrelations and crosscorrelations for a microstructure
+    """
+    X_auto = autocorrelate(X_, periodic_axes=periodic_axes)
+    X_cross = crosscorrelate(X_, periodic_axes=periodic_axes)
+    return np.concatenate((X_auto, X_cross), axis=-1)
 
 
 def normalize(X_, Fkernel_shape):
@@ -185,12 +178,12 @@
     n = len(shape)
     newshape = ashape.copy()
     newshape[:n] = shape
-    print 'a.shape', a.shape
+    index0 = (ashape - newshape + 1) / 2
+    index1 = index0 + newshape
+    print 'ashape', ashape
     print 'newshape', newshape
-    index0 = (np.array(a.shape) - newshape + 1) / 2
-    index1 = index0 + newshape
     print 'index0', index0
     print 'index1', index1
     multi_slice = tuple(slice(index0[ii], index1[ii]) for ii in range(n))
-    return a[multi_slice]
->>>>>>> fc305aed
+    print 'multi_slice', multi_slice, '\n'
+    return a[multi_slice]