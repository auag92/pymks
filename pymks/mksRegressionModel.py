import numpy as np
from sklearn.linear_model import LinearRegression
from sklearn import metrics
mse = metrics.mean_squared_error


class MKSRegressionModel(LinearRegression):

    r"""
    The `MKSRegressionModel` fits data using the Materials Knowledge
    System in Fourier Space. Currently, the model assumes that the
    microstructure (`X`) must varies only between 0 and 1.

    The following demonstrates the viability of the
    `MKSRegressionModel` with a simple 1D filter.

    >>> Nbin = 2
    >>> Nspace = 81
    >>> Nsample = 400

    Define a filter function.

    >>> def filter(x):
    ...     return np.where(x < 10,
    ...                     np.exp(-abs(x)) * np.cos(x * np.pi),
    ...                     np.exp(-abs(x - 20)) * np.cos((x - 20) * np.pi))

    Use the filter function to construct some coefficients.

    >>> coeff = np.linspace(1, 0, Nbin)[None,:] * filter(np.linspace(0, 20, Nspace))[:,None]
    >>> Fcoeff = np.fft.fft(coeff, axis=0)

    Make some test samples.

    >>> np.random.seed(2)
    >>> X = np.random.random((Nsample, Nspace))

    Construct a response with the `Fcoeff`.

    >>> H = np.linspace(0, 1, Nbin)
    >>> X_ = np.maximum(1 - abs(X[:,:,None] - H) / (H[1] - H[0]), 0)
    >>> FX = np.fft.fft(X_, axis=1)
    >>> Fy = np.sum(Fcoeff[None] * FX, axis=-1)
    >>> y = np.fft.ifft(Fy, axis=1).real

    Use the `MKSRegressionModel` to reconstruct the coefficients

    >>> model = MKSRegressionModel(Nbin=Nbin)
    >>> model.fit(X, y)

    Check the result

    >>> assert np.allclose(np.fft.fftshift(coeff, axes=(0,)), model.coeff)

    Attributes:
        Nbin: Interger value for number of local states
        coef: Array of values that are the influence coefficients
        Fcoef: Frequency space representation of coef
    """

    def __init__(self, Nbin=10):
        r"""
        Inits an `MKSRegressionModel`.

        Args:
            Nbin: is the number of discretization bins in the local
            state space.
        """
        self.Nbin = Nbin

    def _axes(self, X):
        r"""

        Generate argument for fftn.

        >>> X = np.zeros((5, 2, 2, 2))
        >>> print MKSRegressionModel()._axes(X)
        [1 2 3]

        Args:
            X: Array representing the microstructure.
        Returns:
            Array uses for axis argument in fftn.

        """

        return np.arange(len(X.shape) - 1) + 1

    def _bin(self, X):
        """
        Generate the microstructure function.

        >>> Nbin = 10
        >>> np.random.seed(4)
        >>> X = np.random.random((2, 5, 3, 2))
        >>> X_ = MKSRegressionModel(Nbin)._bin(X)
        >>> H = np.linspace(0, 1, Nbin)
        >>> Xtest = np.sum(X_ * H[None,None,None,:], axis=-1)
        >>> assert np.allclose(X, Xtest)

        Args:
            X: Array representing the Microstructure
        Returns:
            Microstructure function
        """
        H = np.linspace(0, 1, self.Nbin)
        return np.maximum(1 - (abs(X[..., None] - H)) / (H[1] - H[0]), 0)

    def _binfft(self, X):
        r"""
        Bin the microstructure and take the Fourier transform.

        >>> Nbin = 10
        >>> np.random.seed(3)
        >>> X = np.random.random((2, 5, 3))
        >>> FX_ = MKSRegressionModel(Nbin)._binfft(X)
        >>> X_ = np.fft.ifftn(FX_, axes=(1, 2))
        >>> H = np.linspace(0, 1, Nbin)
        >>> Xtest = np.sum(X_ * H[None,None,None,:], axis=-1)
        >>> assert np.allclose(X, Xtest)

        Args:
            X: Array representing the microstructure
        Returns:
            Microstructure function in frequency space

        """
        Xbin = self._bin(X)
        return np.fft.fftn(Xbin, axes=self._axes(X))

    def fit(self, X, y):
        r"""
        Fits the data by calculating a set of influence coefficients,
        `Fcoeff`.

        >>> X = np.linspace(0, 1, 4).reshape((1, 2, 2))
        >>> y = X.swapaxes(1, 2)
        >>> model = MKSRegressionModel(Nbin=2)
        >>> model.fit(X, y)
        >>> assert np.allclose(model.Fcoeff, [[[ 0.5,  0.5], [-2, 0]],
        ...                                   [[-0.5,  0  ], [-1, 0]]])


        Args:
            X: the microstructre function, an `(S, N, ...)` shaped array where
                `S` is the number of samples and `N` is the spatial
               discretization.
            y: The response field, same shape as `X`.
        """

        assert len(y.shape) > 1
        assert y.shape == X.shape
        FX = self._binfft(X)
        Fy = np.fft.fftn(y, axes=self._axes(X))
        shape = X.shape[1:]
        self.Fcoeff = np.zeros(shape + (self.Nbin,), dtype=np.complex)
        s0 = (slice(None),)
        for ijk in np.ndindex(shape):
            if np.all(np.array(ijk) == 0):
                s1 = s0
            else:
<<<<<<< HEAD
                s1 = (slice(-1),) 
            self.Fcoeff[ijk + s1] = np.linalg.lstsq(FX[s0 + ijk + s1], Fy[s0 + ijk])[0]

    @property
    def coeff(self):
        axes = np.arange(len(self._axes(self.Fcoeff) - 1))
        return np.real_if_close(np.fft.fftshift(np.fft.ifftn(self.Fcoeff, axes=axes), axes=axes))
=======
                s1 = (slice(-1),)
            self.Fcoeff[
                ijk + s1] = np.linalg.lstsq(FX[s0 + ijk + s1], Fy[s0 + ijk])[0]
>>>>>>> e9b26c76

    def predict(self, X):
        r"""
        Calculate a new response from the microstructure function `X` with calibrated
        influence coefficients.

        >>> X = np.linspace(0, 1, 4).reshape((1, 2, 2))
        >>> y = X.swapaxes(1, 2)
        >>> model = MKSRegressionModel(Nbin=2)
        >>> model.fit(X, y)
        >>> assert np.allclose(y, model.predict(X))

        Args:
            X: The microstructre function, an `(S, N, ...)` shaped
                array where `S` is the number of samples and `N`
                is the spatial discretization.

        Returns:
            The predicted response field the same shape as `X`.

        """
        assert X.shape[1:] == self.Fcoeff.shape[:-1]
        FX = self._binfft(X)
        Fy = np.sum(FX * self.Fcoeff[None, ...], axis=-1)
        return np.fft.ifftn(Fy, axes=self._axes(X)).real

    def resize_coeff(self, shape):
        r"""
        Scale the size of the coefficients and pad with zeros.


        >>> model = MKSRegressionModel()
        >>> coeff = np.arange(20).reshape((5, 4, 1))
        >>> model.Fcoeff = np.fft.fftn(coeff, axes=(0, 1))
        >>> model.resize_coeff((10, 7))
        >>> coeff = np.fft.ifftn(model.Fcoeff, axes=(0, 1))
        >>> assert np.allclose(coeff[:,:,0],
        ...                    [[0, 1, 0, 0, 0, 2, 3],
        ...                     [4, 5, 0, 0, 0, 6, 7],
        ...                     [8, 9, 0, 0, 0, 10, 11],
        ...                     [0, 0, 0, 0, 0, 0, 0],
        ...                     [0, 0, 0, 0, 0, 0, 0],
        ...                     [0, 0, 0, 0, 0, 0, 0],
        ...                     [0, 0, 0, 0, 0, 0, 0],
        ...                     [0, 0, 0, 0, 0, 0, 0],
        ...                     [12, 13, 0, 0, 0, 14, 15],
        ...                     [16, 17, 0, 0, 0, 18, 19]])

        Args:
            shape: The new shape of the influence coefficients.
        Returns:
            The resized influence coefficients to size 'shape'.

        """
        assert len(shape) == len(self.Fcoeff.shape) - 1
        assert np.all(shape >= self.Fcoeff.shape[:-1])
        axes = np.arange(len(self.Fcoeff.shape) - 1)
        coeff = np.fft.ifftn(self.Fcoeff, axes=axes)

        for axis, size in enumerate(self.Fcoeff.shape[:-1]):
            coeff_split = np.array_split(coeff, 2, axis=axis)
            pad_shape = list(coeff.shape)
            pad_shape[axis] = shape[axis] - coeff.shape[axis]
            zeros = np.zeros(pad_shape, dtype=complex)
            coeff = np.concatenate(
                (coeff_split[0], zeros, coeff_split[1]), axis=axis)

        self.Fcoeff = np.fft.fftn(coeff, axes=axes)

    def _test(self):
        r"""
        Test with a Cahn-Hilliard model.

        >>> from pymks import FiPyCHModel
        >>> Nsample = 100
        >>> Nspace = 21
        >>> dt = 1e-3
        >>> np.random.seed(0 )
        >>> X = np.array([np.random.random((Nspace, Nspace)) for i in range(Nsample)])
        >>> fipy_model = FiPyCHModel(dx=0.25, dy=0.25, dt=1e-3, epsilon=1., a=1.)
        >>> y = fipy_model.predict(X)
        >>> model = MKSRegressionModel(Nbin=10)
        >>> model.fit(X, y)
        >>> X_test = np.array([np.random.random((Nspace, Nspace)) for i in range(1)])
        >>> y_test = fipy_model.predict(X_test)
        >>> y_pred = model.predict(X_test)
        >>> assert mse(y_test, y_pred) < 0.03
        """
        pass<|MERGE_RESOLUTION|>--- conflicted
+++ resolved
@@ -159,19 +159,14 @@
             if np.all(np.array(ijk) == 0):
                 s1 = s0
             else:
-<<<<<<< HEAD
                 s1 = (slice(-1),) 
-            self.Fcoeff[ijk + s1] = np.linalg.lstsq(FX[s0 + ijk + s1], Fy[s0 + ijk])[0]
+            self.Fcoeff[ijk + s1] = np.linalg.lstsq(FX[s0 + ijk + s1],
+                                                    Fy[s0 + ijk])[0]
 
     @property
     def coeff(self):
         axes = np.arange(len(self._axes(self.Fcoeff) - 1))
         return np.real_if_close(np.fft.fftshift(np.fft.ifftn(self.Fcoeff, axes=axes), axes=axes))
-=======
-                s1 = (slice(-1),)
-            self.Fcoeff[
-                ijk + s1] = np.linalg.lstsq(FX[s0 + ijk + s1], Fy[s0 + ijk])[0]
->>>>>>> e9b26c76
 
     def predict(self, X):
         r"""
