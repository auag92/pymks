--- conflicted
+++ resolved
@@ -1,4 +1,6 @@
-<<<<<<< HEAD
+import os
+
+
 from .mksRegressionModel import MKSRegressionModel
 from .fastmksRegressionModel import FastMKSRegressionModel
 from .fipyCHModel import FiPyCHModel
@@ -6,21 +8,9 @@
 import pymks.mksRegressionModel
 import pymks.fastmksRegressionModel
 from .tools import bin
-
-=======
-import os
-
-
-from mksRegressionModel import MKSRegressionModel
-from fastmksRegressionModel import FastMKSRegressionModel
-from fipyCHModel import FiPyCHModel
-from tools import draw_microstructure_discretization
-import pymks.mksRegressionModel
-import pymks.fastmksRegressionModel
-from tools import bin
 import nose
 from nose.tools import nottest
->>>>>>> e424a093
+
 
 @nottest
 def test():
@@ -40,4 +30,5 @@
 
     return version
 
-__version__ = _getVersion()+__version__ = _getVersion()
+
