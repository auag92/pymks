let
  nixpkgs = import ./nix/nixpkgs_version.nix;
  pypkgs = nixpkgs.python36Packages;
  pytest-cov = import ./nix/pytest-cov.nix { inherit nixpkgs pypkgs; };
  nbval = import ./nix/nbval.nix { inherit nixpkgs pypkgs; };
  scipy = import ./nix/scipy.nix { inherit nixpkgs pypkgs; };
  sfepy = import ./nix/sfepy.nix { inherit nixpkgs pypkgs; };
  dklearn = import ./nix/dklearn.nix { inherit nixpkgs pypkgs; };
  sklearn = import ./nix/sklearn.nix { inherit pypkgs; };
  dask-searchcv = import ./nix/dask-searchcv.nix { inherit pypkgs sklearn; };
  dask-ml = import ./nix/dask-ml.nix { inherit pypkgs sklearn dask-searchcv dask-glm; };
  dask-glm = import ./nix/dask-glm.nix { inherit pypkgs scipy sklearn; };
  toml = import ./nix/toml.nix { inherit pypkgs; };
  black = import ./nix/black.nix { inherit pypkgs toml; };
in
  pypkgs.buildPythonPackage rec {
    pname = "pymks";
    version = "0.3.4.dev";
    env = nixpkgs.buildEnv { name=pname; paths=buildInputs; };
    buildInputs =  [
      pypkgs.numpy
      scipy
      pypkgs.pytest
      pypkgs.matplotlib
      pypkgs.sympy
      pypkgs.cython
      pypkgs.jupyter
      pytest-cov
      nbval
      nixpkgs.pkgs.git
      pypkgs.tkinter
      pypkgs.setuptools
      sfepy
      pypkgs.toolz
      pypkgs.dask
      pypkgs.pylint
      pypkgs.flake8
      pypkgs.pyfftw
      dklearn
      sklearn
      dask-ml
      dask-searchcv
      pypkgs.pandas
      dask-glm
      pypkgs.multipledispatch
      nixpkgs.graphviz
      pypkgs.graphviz
      pypkgs.distributed
<<<<<<< HEAD
      black
      pypkgs.appdirs
      toml
=======
      nixpkgs.python36Packages.tkinter
      pypkgs.ipywidgets
>>>>>>> bf088983
    ];
    src=./.;
    catchConflicts=false;
    doCheck=false;
    preShellHook = ''
      jupyter nbextension install --py widgetsnbextension --user
      jupyter nbextension enable widgetsnbextension --user --py
    '';
  }<|MERGE_RESOLUTION|>--- conflicted
+++ resolved
@@ -46,14 +46,11 @@
       nixpkgs.graphviz
       pypkgs.graphviz
       pypkgs.distributed
-<<<<<<< HEAD
       black
       pypkgs.appdirs
       toml
-=======
       nixpkgs.python36Packages.tkinter
       pypkgs.ipywidgets
->>>>>>> bf088983
     ];
     src=./.;
     catchConflicts=false;
